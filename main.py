--- conflicted
+++ resolved
@@ -5,11 +5,8 @@
 import torch
 import torch.nn as nn
 import numpy as np
-<<<<<<< HEAD
+import transformers
 import nltk
-=======
-import transformers
->>>>>>> 40e37c6a
 import evaluate
 from tqdm import tqdm
 import transformers
@@ -199,10 +196,8 @@
         with torch.no_grad():
         
             running_loss: float = 0.0
-<<<<<<< HEAD
-=======
-            ab_running_loss: float = 0.0
->>>>>>> 40e37c6a
+            # preds = []
+            # labels = []
             
             for batch in dataloader:
                 input_ids, attention_mask, decoder_input_ids, decoder_attention_mask, sent_rep_ids, sent_rep_mask, label = self.to_input(batch)
@@ -220,10 +215,8 @@
                 
                 loss: torch.Tensor = self.auto_weighted_loss(ex_loss, ab_loss)
                 running_loss += loss.item()
-<<<<<<< HEAD
-=======
-                ab_running_loss += ab_loss.item()
->>>>>>> 40e37c6a
+                # preds.extend(decoder_input_ids.detach().clone()[:, 1:].cpu().numpy())
+                # labels.extend(torch.argmax(outputs[1][:, :-1], dim=-1).detach().cpu().numpy())
 
             loss: float = running_loss/(len(dataloader))
             ab_loss: float = ab_running_loss/len(dataloader)
@@ -254,16 +247,9 @@
                 train_loss = running_loss/n_iters
                 logger.info("Epochs: {}/{} - iter: {}/{} - train_loss: {}\n".format(epoch+1, self.epochs, idx+1, n_iters, train_loss))
 
-<<<<<<< HEAD
-                logger.info("-----:----- Evaluating -----:-----")
+                print("Evaluating...")
                 val_loss = self.validate(dataloader=self.val_dataloader)
-                logger.info("Val loss: {}\n".format(val_loss))
-=======
-                print("Evaluating")
-                val_loss, ab_val_loss = self.validate(dataloader=self.val_dataloader)
-                print("     Val loss: {}".format(val_loss))
-                print("     Abstractive val_loss: {}\n".format(ab_val_loss))
->>>>>>> 40e37c6a
+                print("     Val loss: {}\n".format(val_loss))
 
                 train_losses.append(train_losses)
                 val_losses.append(val_losses)
@@ -276,23 +262,11 @@
                     self.save_config()
                     self.save_model(current_epoch=epoch+1, path=ckp_path)
                 if early_stopping.early_stop:
-<<<<<<< HEAD
-                    logger.info("-----:----- Early stopping -----:-----")
+                    logger.info(f"Early stopping. Saving log loss to: {os.path.join(self.log, 'loss.txt')}")
                     break
-            logger.info(f"Total time per epoch: {time.time()-start} seconds.\n")
-        
-        logger.info(f"Saving log loss to: {os.path.join(self.log, 'loss.txt')}")
+            logger.info(f"Total time per epoch: {time.time()-start} seconds")
         train_losses, val_losses = np.array(train_loss).reshape(-1,1), np.array(val_loss).reshape(-1,1)
         np.savetxt(os.path.join(self.log, 'loss.txt'), np.hstack((train_losses, val_losses)), delimiter='#')
-=======
-                    logger.info(f"Early stopping. Saving log loss to: {self.log_loss}")
-                    break
-            logger.info(f"Total time per epoch: {time.time()-start} seconds")
-        
-        logger.info(f"Saving log loss to: {self.log_loss}")
-        train_losses, val_losses = np.array(train_losses).reshape(-1,1), np.array(val_losses).reshape(-1,1)
-        np.savetxt(self.log_loss, np.hstack((train_losses, val_losses)), delimiter='#')
->>>>>>> 40e37c6a
 
 
     def compute_rouge_score(self, dataloader):
@@ -336,17 +310,10 @@
         logger.info(f"Learning rate: {self.lr}")
         logger.info(f"Num freeze layers: {self.num_freeze_layers}")
         self.train()
-<<<<<<< HEAD
-        logger.info("-----:----- Finish training. -----:-----\n")
-        logger.info("-----:----- Testing -----:-----")
+        logger.info("Finish training.\n")
+        logger.info("Start testing...")
         logger.info(f"Loading the best model from {self.config_parser[self.conf.trainer.sec_name][self.best_checkpoint]}...")
         current_epoch = self.load_model(path=self.config_parser[self.conf.trainer.sec_name][self.best_checkpoint])
-=======
-        logger.info("Finish training.\n")
-        logger.info("Start testing...")
-        logger.info(f"Loading the best model from {self.config_parser[self.conf.trainer.sec_name]['best_checkpoint']}...")
-        current_epoch = self.load_model(path=self.config_parser[self.conf.trainer.sec_name]['best_checkpoint'])
->>>>>>> 40e37c6a
         logger.info(f"With epoch: {current_epoch}")
         self.test()
         logger.info("-----:----- Finish testing. -----:-----")
@@ -392,19 +359,11 @@
                     logger.info("Epoch: {}/{} - iter: {}/{} - train_loss: {}".format(epoch+1, self.epochs, idx+1, n_iters, running_loss/(idx+1)))
             else:
                 train_loss = running_loss/n_iters
-                logger.info("Epochs: {}/{} - iter: {}/{} - train_loss: {}\n".format(epoch+1, self.epochs, idx+1, n_iters, train_loss))
-<<<<<<< HEAD
-
-                logger.info("Evaluating...")
+                print("Epochs: {}/{} - iter: {}/{} - train_loss: {}\n".format(epoch+1, self.epochs, idx+1, n_iters, train_loss))
+
+                print("Evaluating...")
                 val_loss, acc, f1, auc = self.validate(dataloader=self.val_dataloader)
-                logger.info("     Val loss: {} - accuracy: {} - f1-score: {} - auc: {}\n".format(val_loss, acc, f1, auc))
-=======
-                
-                logger.info("Evaluating")
-                val_loss, ab_val_loss = self.validate(dataloader=self.val_dataloader)
-                logger.info("     Val loss: {}".format(val_loss))
-                logger.info("     Abstractive val_loss: {}\n".format(ab_val_loss))
->>>>>>> 40e37c6a
+                print("     Val loss: {} - accuracy: {} - f1-score: {} - auc: {}\n".format(val_loss, acc, f1, auc))
 
                 train_losses.append(train_losses)
                 val_losses.append(val_losses)
